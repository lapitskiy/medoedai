from utils.env import config
from utils.rolling import run_multiprocessing_rolling_window
from utils.path import generate_uuid, path_exist, clear_folder, read_temp_path, save_grid_checkpoint, \
    file_exist
from utils.models_list import ModelLSTM_2Class, create_model

import os
<<<<<<< HEAD
CPU_COUNT = 3
tfGPU = True
=======
#if not tfGPU:
#    os.environ["CUDA_VISIBLE_DEVICES"] = ""

>>>>>>> fa06ef42
import warnings
warnings.filterwarnings('ignore', category=FutureWarning)
import shutil
import stat
import time
import gc
import pandas as pd
import numpy as np
from sklearn.metrics import precision_recall_curve
from sklearn.model_selection import train_test_split
from sklearn.utils.class_weight import compute_class_weight
from sklearn.metrics import classification_report, confusion_matrix

import tensorflow as tf
os.environ['TF_CPP_MIN_LOG_LEVEL'] = '2'
tf.config.threading.set_intra_op_parallelism_threads(CPU_COUNT)
tf.config.threading.set_inter_op_parallelism_threads(CPU_COUNT)
tf.get_logger().setLevel('ERROR')
if tfGPU:
    gpus = tf.config.list_physical_devices('GPU')
    if gpus:
        # Restrict TensorFlow to only use the first GPU
        try:
            for gpu in gpus:
                tf.config.set_visible_devices(gpu, 'GPU')
                logical_gpus = tf.config.list_logical_devices('GPU')
                print(len(gpus), "Physical GPUs,", len(logical_gpus), "Logical GPU")
        except RuntimeError as e:
            # Visible devices must be set before GPUs have been initialized
            print(e)
else:
    tf.config.set_visible_devices([], 'GPU')

    #os.environ['TF_GPU_ALLOCATOR'] = 'cuda_malloc_async'
    #os.environ['TF_FORCE_GPU_ALLOW_GROWTH'] = 'true'
    # tf.config.experimental.list_physical_devices('GPU')
    # gpus = tf.config.list_physical_devices('GPU')
    # if gpus:
    #     try:
    #         print("Доступные GPU: ", gpus)
    #         for gpu in gpus:
    #             tf.config.experimental.set_memory_growth(gpu, True)
    #     except RuntimeError as e:
    #         print("Произошла ошибка:", e)


from tensorflow.keras.models import Sequential
import scikeras
from scikeras.wrappers import KerasRegressor
from sklearn.model_selection import GridSearchCV
from sklearn.model_selection import train_test_split
from tensorflow.keras.callbacks import EarlyStopping
from tensorflow.keras.metrics import Precision, Recall, AUC, CategoricalAccuracy
from tensorflow.keras.optimizers import Adam
from tensorflow.keras.metrics import Metric
from tensorflow.keras.callbacks import Callback
from itertools import product
from tensorflow.keras.layers import LSTM, Dense, Dropout, LeakyReLU, Input, Bidirectional, BatchNormalization, \
    Conv1D, Attention, GRU, InputLayer, MultiHeadAttention
from tensorflow.keras import backend as K
import logging
import psutil
import matplotlib.pyplot as plt
import matplotlib
import joblib
matplotlib.use('Agg')

def goKerasRegressor(windows_size, thresholds, periods, dropouts, neirons):
    model_count = config.model_count
    start_index_model = 6
    start_index_win = 0
    start_index_thr = 0
    start_index_per = 0
    start_index_drop = 0
    start_index_neiron = 0
    if file_exist(config.checkpoint_file):
            list_ = read_temp_path(f'{config.checkpoint_file}', 6)
            # model_number, window_size, threshold, period, dropout, neiron
            start_index_model = int(list_[0])
            start_index_win = windows_size.index(int(list_[1]))
            start_index_thr = thresholds.index(float(list_[2]))
            start_index_per = periods.index(str(list_[3]))
            start_index_drop = dropouts.index(float(list_[4]))
            start_index_neiron = neirons.index(float(list_[5]))
    for model_number in range(start_index_model, model_count + 1):
        for period in periods[start_index_per:]:
            for window_size in windows_size[start_index_win:]:
                for threshold in thresholds[start_index_thr:]:
                    for dropout in dropouts[start_index_drop:]:
                        for neiron in neirons[start_index_neiron:]:
                            tf.keras.backend.clear_session()
                            gc.collect()
                            K.clear_session()
                            save_grid_checkpoint(model_number=model_number, window_size=window_size, threshold=threshold,
                                                 period=period, dropout=dropout, neiron=neiron, file_path=checkpoint_file)
                            print(f"Progress saved to {checkpoint_file}")
                            iteration_start_time = time.perf_counter()
                            list_ = read_temp_path(f'temp/roll_win/roll_path_ct{threshold}_cw{window_size}_cp{period}.txt', 3)
                            x_path = list_[0]
                            y_path = list_[1]
                            num_samples = list_[2]
                            num_features = len(config.numeric)
                            x = np.memmap(f'{x_path}', dtype=np.float32, mode='r', shape=(int(num_samples), window_size, num_features))
                            y = np.memmap(f'{y_path}', dtype=np.int8, mode='r', shape=(int(num_samples),))
                            # Сначала разделите данные на обучающий+валидационный и тестовый наборы
                            x_train_val, x_test, y_train_val, y_test = train_test_split(x, y, test_size=0.2, random_state=42)
                            # Затем разделите обучающий+валидационный набор на обучающий и валидационный наборы
                            x_train, x_val, y_train, y_val = train_test_split(x_train_val, y_train_val, test_size=0.25,
                                                                              random_state=42)  # 0.25 x 0.8 = 0.2

                            model = KerasRegressor(model=create_model, verbose=0)
                            # Словарь гиперпараметров для поиска
                            param_grid = {
                                'model__model_number': [model_number, ],  # Note the prefix "model__"
                                'model__current_window': [window_size, ],  # Note the prefix "model__"
                                'model__num_features': [num_features, ],  # Note the prefix "model__"
                                'model__current_dropout': [dropout, ],  # Note the prefix "model__"
                                'model__current_neiron': [neiron, ],  # Note the prefix "model__"
                                'batch_size': [32, 64, 96, 128],
                                'epochs': [10, 30, 60, 80, 100]
                            }


                            grid = GridSearchCV(estimator=model, param_grid=param_grid, scoring='neg_mean_squared_error', cv=3,
                                                    verbose=2, n_jobs=config.CPU_COUNT)

                            grid.fit(x_train, y_train)
                            tf.keras.backend.clear_session()

                            iteration_end_time = time.perf_counter()
                            iteration_time = iteration_end_time - iteration_start_time
                            print(f'Iteration_time {iteration_time}s; CPU use {config.CPU_COUNT}')
                            # Результаты поиска
                            print("Лучший результат: %f используя %s" % (grid.best_score_, grid.best_params_))
                            file_name = f'temp/best_params/best_params_{config.coin}.csv'
                            best_score = grid.best_score_
                            best_params = grid.best_params_
                            results_df = pd.DataFrame([best_params])
                            results_df['threshold'] = threshold
                            results_df['num_samples'] = num_samples
                            results_df['period'] = period
                            date_str = ','.join(date_df)
                            results_df['date_df'] = date_str
                            results_df['coin'] = config.coin
                            results_df['time'] = f'time {iteration_time:.2f} - cpu {CPU_COUNT}'
                            results_df['best_score'] = best_score
                            try:
                                # Проверяем, существует ли файл
                                with open(file_name, 'r') as f:
                                    existing_df = pd.read_csv(file_name, delimiter=';')
                                    # Проверяем, есть ли столбец 'threshold' в существующем файле
                                    if 'threshold' not in existing_df.columns or 'num_samples' not in existing_df.columns \
                                            or 'period' not in existing_df.columns or 'date_df' not in existing_df.columns \
                                            or 'coin' not in existing_df.columns or 'time' not in existing_df.columns:
                                        # Если нет, добавляем столбец с заголовком
                                        results_df.to_csv(file_name, mode='a', header=True, index=False, sep=';')
                                    else:
                                        # Если есть, добавляем данные без заголовка
                                        results_df.to_csv(file_name, mode='a', header=False, index=False, sep=';')
                            except FileNotFoundError:
                                # Если файл не существует, создаем его и записываем данные с заголовком
                                results_df.to_csv(file_name, mode='w', header=True, index=False, sep=';')
    # Если завершено успешно, удаляем файл чекпойнта
    shutil.move(file_name, f'keras_model/best_params/{generate_uuid()}.csv')
    if os.path.exists(config.checkpoint_file):
        os.remove(config.checkpoint_file)

# Press the green button in the gutter to run the script.
if __name__ == '__main__':
<<<<<<< HEAD
=======
    os.environ['TF_CPP_MIN_LOG_LEVEL'] = '2'
    tf.config.threading.set_intra_op_parallelism_threads(config.CPU_COUNT)
    tf.config.threading.set_inter_op_parallelism_threads(config.CPU_COUNT)

>>>>>>> fa06ef42
    tf.get_logger().setLevel('ERROR')
    log_file = os.path.expanduser('~/training.log')

    logging.basicConfig(
        filename=log_file,  # Имя файла логирования
        level=logging.INFO,
        format='%(asctime)s - %(levelname)s - %(message)s'
    )

    # создание данных для ии, которые могут загружаться повторно
    path_exist('temp/')
    path_exist('temp/checkpoint/')
    path_exist('temp/best_params/')
    path_exist('temp/roll_win/')
    path_exist('temp/scaler/')
    path_exist('temp/mmap/')
    path_exist('keras_model/best_params/')
    clear_folder('temp/roll_win/')
    clear_folder('temp/scaler/')
    clear_folder('temp/mmap/')


    run_multiprocessing_rolling_window(coin=config.coin, period=config.period, date_df=config.date_df, window_size=config.window_size,
                                       threshold=config.threshold, numeric=config.numeric)
    #goKerasRegress
    if goKeras:
        goKerasRegressor(windows_size=config.window_size, thresholds=config.threshold, periods=config.period, dropouts=config.dropout, neirons=config.neiron)
    else:
        print(f'goKeras False')<|MERGE_RESOLUTION|>--- conflicted
+++ resolved
@@ -5,14 +5,9 @@
 from utils.models_list import ModelLSTM_2Class, create_model
 
 import os
-<<<<<<< HEAD
-CPU_COUNT = 3
-tfGPU = True
-=======
 #if not tfGPU:
 #    os.environ["CUDA_VISIBLE_DEVICES"] = ""
 
->>>>>>> fa06ef42
 import warnings
 warnings.filterwarnings('ignore', category=FutureWarning)
 import shutil
@@ -27,15 +22,13 @@
 from sklearn.metrics import classification_report, confusion_matrix
 
 import tensorflow as tf
-os.environ['TF_CPP_MIN_LOG_LEVEL'] = '2'
-tf.config.threading.set_intra_op_parallelism_threads(CPU_COUNT)
-tf.config.threading.set_inter_op_parallelism_threads(CPU_COUNT)
 tf.get_logger().setLevel('ERROR')
 if tfGPU:
     gpus = tf.config.list_physical_devices('GPU')
     if gpus:
         # Restrict TensorFlow to only use the first GPU
         try:
+            print("Доступные GPU: ", gpus)
             for gpu in gpus:
                 tf.config.set_visible_devices(gpu, 'GPU')
                 logical_gpus = tf.config.list_logical_devices('GPU')
@@ -168,13 +161,13 @@
                                             or 'period' not in existing_df.columns or 'date_df' not in existing_df.columns \
                                             or 'coin' not in existing_df.columns or 'time' not in existing_df.columns:
                                         # Если нет, добавляем столбец с заголовком
-                                        results_df.to_csv(file_name, mode='a', header=True, index=False, sep=';')
+                                        results_df.to_csv(file_name, mode='a', header=True, index=False)
                                     else:
                                         # Если есть, добавляем данные без заголовка
-                                        results_df.to_csv(file_name, mode='a', header=False, index=False, sep=';')
+                                        results_df.to_csv(file_name, mode='a', header=False, index=False)
                             except FileNotFoundError:
                                 # Если файл не существует, создаем его и записываем данные с заголовком
-                                results_df.to_csv(file_name, mode='w', header=True, index=False, sep=';')
+                                results_df.to_csv(file_name, mode='w', header=True, index=False)
     # Если завершено успешно, удаляем файл чекпойнта
     shutil.move(file_name, f'keras_model/best_params/{generate_uuid()}.csv')
     if os.path.exists(config.checkpoint_file):
@@ -182,13 +175,10 @@
 
 # Press the green button in the gutter to run the script.
 if __name__ == '__main__':
-<<<<<<< HEAD
-=======
     os.environ['TF_CPP_MIN_LOG_LEVEL'] = '2'
     tf.config.threading.set_intra_op_parallelism_threads(config.CPU_COUNT)
     tf.config.threading.set_inter_op_parallelism_threads(config.CPU_COUNT)
 
->>>>>>> fa06ef42
     tf.get_logger().setLevel('ERROR')
     log_file = os.path.expanduser('~/training.log')
 
